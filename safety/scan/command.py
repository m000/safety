--- conflicted
+++ resolved
@@ -48,11 +48,6 @@
     PYPROJECT_TOML = Ecosystem.PYPROJECT_TOML.value
 
 
-<<<<<<< HEAD
-def process_report(obj: Any, console: Console, report: ReportModel, output: str,
-                   save_as: Optional[Tuple[str, Path]], **kwargs):
-
-=======
 def process_report(
     obj: Any, console: Console, report: ReportModel, output: str,
     save_as: Optional[Tuple[str, Path]], **kwargs
@@ -71,7 +66,6 @@
     Returns:
         Optional[str]: The URL of the report if uploaded, otherwise None.
     """
->>>>>>> 15e757cb
     wait_msg = "Processing report"
     with console.status(wait_msg, spinner=DEFAULT_SPINNER) as status:
         json_format = report.as_v30().json()
@@ -268,10 +262,7 @@
     ecosystems = [Ecosystem(member.value) for member in list(ScannableEcosystems)]
     to_include = {file_type: paths for file_type, paths in ctx.obj.config.scan.include_files.items() if file_type.ecosystem in ecosystems}
 
-<<<<<<< HEAD
-=======
     # Initialize file finder
->>>>>>> 15e757cb
     file_finder = FileFinder(target=target, ecosystems=ecosystems,
                              max_level=ctx.obj.config.scan.max_depth,
                              exclude=ctx.obj.config.scan.ignore,
@@ -522,10 +513,7 @@
 @scan_system_app.command(
         cls=SafetyCLICommand,
         help=CLI_SYSTEM_SCAN_COMMAND_HELP,
-<<<<<<< HEAD
-=======
         hidden=True,
->>>>>>> 15e757cb
         options_metavar="[COMMAND-OPTIONS]",
         name=CMD_SYSTEM_NAME, epilog=DEFAULT_EPILOG)
 @handle_cmd_exception
