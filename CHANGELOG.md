# Changelog

All notable changes to this project will be documented in this file.

The format is partly based on [Keep a Changelog](https://keepachangelog.com/en/1.0.0/),
and this project adheres to [Semantic Versioning](https://semver.org/spec/v2.0.0.html) and [PEP 440](https://peps.python.org/pep-0440/)

<<<<<<< HEAD
## [Development]
- Add support for coma separated ignore (--ignore=123,456) on top of existing --ignore=123 --ignore=456
=======
## [Unreleased] 2.4.0.dev
>>>>>>> 87000ca8

## [2.3.5] - 2022-12-08
- Pinned packaging dependency to a compatible range.
- Pinned the CI actions to the runner image with Python 3.6 support.

## [2.3.4] - 2022-12-07
- Removed LegacyVersion use; this fixes the issue with packaging 22.0.
- Fixed typos in the README.
- Added Python 3.11 to the classifiers in the setup.cfg.

## [2.3.3] - 2022-11-27
- Fixed recursive requirements issue when an unpinned package is found.

## [2.3.2] - 2022-11-21
- Fixed #423: Bare output includes extra line in non-screen output with no vulnerabilities.
- Fixed #422: ResourceWarning (unclosed socket) in safety v.2.3.1.
- Fixed telemetry data missing when the CLI mode is used.
- Fixed wrong database fetching when the KEY and the database arguments are used at the same time.
- Added `SAFETY_PURE_YAML` env var, used for cases that require pure Python in the YAML parser.

## [2.3.1] - 2022-10-05
- Add `safety.alerts` module to setup.cfg

## [2.3.0] - 2022-10-05
- Safety can now create GitHub PRs and Issues for vulnerabilities directly, with the new `safety alert` subcommand.
- Support for GitHub PR and Issue alerting has been added to the GitHub Action.

## [2.2.1] - 2022-10-04
- Fixed the use of the SAFETY_COLOR environment variable
- Fixed bug in the case of vulnerabilities without a CVE linked
- Fixed GitHub version in the README

## [2.2.0] - 2022-09-19
- Safety starts to use dparse to parse files, now Safety supports mainly Poetry and Pipenv lock files plus other files supported by dparse.
- Added logic for custom integrations like pipenv check.
- The --db flag is compatible remote sources too.
- Added more logging
- Upgrade dparse dependency to avoid a possible ReDos security issue
- Removed Travis and Appveyor, the CI/CD was migrated to GitHub Actions

## [2.1.1] - 2022-07-18
- Fix crash when running on systems without git present (Thanks @andyjones)

## [2.1.0] - 2022-07-14

### Summary:
- Improved error messages & fixed issues with proxies
- Fixed license command
- Added the ability for scan outputs to be sent to pyup.io. This will only take effect if using an API key, the feature is enabled on your profile, and the `--disable-audit-and-monitor` is not set
- Added the ability to have a Safety policy file set centrally on your pyup.io profile. This remote policy file will be used if there's no local policy file present, otherwise a warning will be issued.

### Updated outputs:
- Text & screen output: If a scan has been logged, this is now mentioned in the output.
- JSON output: The JSON output now includes git metadata about the folder Safety was run in. It also includes a version field, and telemetry information that would be sent separately. There are no breaking changes in the output.

### New inputs:
- New command line flags
    - The `--disable-audit-and-monitor` flag can be set to disable sending a scan's result to pyup.io
    - The `--project` flag can be set to manually specify a project to associate these scans with. By default, it'll autodetect based on the current folder and git.

## [2.0.0] - 2022-06-28

### Summary:
- Compared to previous versions, Safety 2.0 will be a significant update that includes new features and refactors, resulting in breaking changes to some inputs and outputs.

### Updated outputs:
- Text & screen output: Upgraded the text and screen outputs, removing the old table style and adding new data and formats to vulnerabilities.
- JSON output: New and updated JSON output (breaking change). Safety adds all the possible information in the JSON report. The structure of this JSON file has been improved.
- Improved the support for exit codes. There are now custom exit codes with detailed information about the result. Examples include: VULNERABILITIES_FOUND and INVALID_API_KEY.
- Added remediations (fix recommendations) sections to outputs. Now, Safety will suggest the steps to fix a detected vulnerability when an API key is used.
- Added new summary meta-data data to the reports showing the Safety version used, the dependencies found, the timestamp, the target scanned, and more. These data are included in the text, screen, and JSON output for improved audit capabilities.
- Added more info per vulnerability, including URLs to read more about a vulnerability and/or a package.

###New command line flags:
- New command line flags
    - The `--output` flag replaces `--bare`, `--text`, `--screen`, and `--json` flags. In this new release, examples would be: `--output json` or `--output bare`.
    - The `--continue-on-error` flag suppresses non-zero exit codes to force pass CI/CD checks, if required.
    - The `--debug` flag allows for a more detailed output.
    - The `--disable-telemetry` flag has been added to disable telemetry data
    - The `--policy-file` flag to include a local security policy file. This file (called `.safety-policy.yml`, found in either the root directory where Safety is being run or in a custom location) is based on YAML 1.2 and allows for:
        - Ignoring individual vulnerabilities with optionally a note and an expiry date.
        - Filtering vulnerabilities by their CVSS severity. (CVSS data is only available for some paid accounts.)

### Other
- Dropped support for Python < 3.6
- The free version of the Safety vulnerability database is downloaded from a public S3 bucket (via PyUp.io) and no longer from GitHub. This free database is only updated once a month and is not licensed for commercial use.
- Telemetry data will be sent with every Safety call. These data are anonymous and not sensitive. This includes the Python version, the Safety command used (`check`/`license`/`review`), and the Safety options used (without their values). Users can disable this functionality by adding the `--disable-telemetry` flag.
- Added validations to avoid the use of exclusive options.
- Added announcements feature to receive informative or critical messages from the PyUp Safety team.
- Increased test coverage.
- Now Safety can be used as a dependency in your code
- Added Safety as a Github Action
- Improved the help text in the CLI
- Added the --save-json flag


## [2.0b5] - 2022-06-24

### Summary:
- Removed the click context use, so Safety can be used in non-CLI cases
- Added Safety as a Github Action
- Improved the CLI help copy
- Increased the coverage

## [2.0b4] - 2022-06-16

### Summary:
- Fixed issue with paddings and margins at specific console outputs like Github actions console
- Added the --save-json flag and other aliases
- Added a fallback size for the terminal size function, related to https://bugs.python.org/issue42174
- Suppressed the announcements sent to stderr when it is running via 'run' environments


## [2.0b3] - 2022-05-30

### Summary:
- Fixed issue in the Screen and Text report due to the remediations rendering for the users using an API Key
- Improved the handling exception in the generate command


## [2.0b2] - 2022-05-27

### Summary:
- This version of Safety is not stable; it is only a beta, pre-release version.
- Compared to previous versions, Safety 2.0 will be a significant update that includes new features and refactors, resulting in breaking changes to some inputs and outputs.
- Improved grammar and formatting in the whole code
- Improved the exception handling in the .yml policy file parsing
- Improved the JSON output following the customers/users feedback - (This is a breaking change between beta releases)
- Added the generate command
- Added the validate command

## [2.0b1] - 2022-05-08

### Summary:
- This version of Safety is not stable; it is only a beta, pre-release version.
- Compared to previous versions, Safety 2.0 will be a significant update that includes new features and refactors, resulting in breaking changes to some inputs and outputs.

### Updated outputs:
- Text & screen output: Upgraded the text and screen outputs, removing the old table style and adding new data and formats to vulnerabilities.
- JSON output: New and updated JSON output (breaking change). Safety adds all the possible information in the JSON report. The structure of this JSON file has been improved.
- Improved the support for exit codes. There are now custom exit codes with detailed information about the result. Examples include: VULNERABILITIES_FOUND and INVALID_API_KEY.
- Added remediations (fix recommendations) sections to outputs. Now, Safety will suggest the steps to fix a detected vulnerability when an API key is used.
- Added new summary meta-data data to the reports showing the Safety version used, the dependencies found, the timestamp, the target scanned, and more. These data are included in the text, screen, and JSON output for improved audit capabilities.
- Added more info per vulnerability, including URLs to read more about a vulnerability and/or a package.

### New inputs:
- New command line flags
    - The `--output` flag replaces `--bare`, `--text`, `--screen`, and `--json` flags. In this new release, examples would be: `--output json` or `--output bare`.
    - The `--continue-on-error` flag suppresses non-zero exit codes to force pass CI/CD checks, if required.
    - The `--debug` flag allows for a more detailed output.
    - The `--disable-telemetry` flag has been added to disable telemetry data
    - The `--policy-file` flag to include a local security policy file. This file (called `.safety-policy.yml`, found in either the root directory where Safety is being run or in a custom location) is based on YAML 1.2 and allows for:
        - Ignoring individual vulnerabilities with optionally a note and an expiry date.
        - Filtering vulnerabilities by their CVSS severity. (CVSS data is only available for some paid accounts.)

### Other
- Dropped support for Python < 3.6
- The free version of the Safety vulnerability database is downloaded from a public S3 bucket (via PyUp.io) and no longer from GitHub. This free database is only updated once a month.
- Telemetry data will be sent with every Safety call. These data are anonymous and not sensitive. This includes the Python version, the Safety command used (`check`/`license`/`review`), and the Safety options used (without their values). Users can disable this functionality by adding the `--disable-telemetry` flag.
- Added validations to avoid the use of exclusive options.
- Added announcements feature to receive informative or critical messages from the PyUp Safety team.
- Increased test coverage.


## [1.10.3] - 2021-01-15
- Avoid 1.10.2post1 bug with pyup updates

## [1.10.2] - 2021-01-12
- Provide CVSS values on full report for CVEs (requires a premium PyUp subscription)
- Fixed used DB wrong info
- Support line breaks on advisories

## [1.10.1] - 2021-01-03
- Reduced Docker image and Binary size
- Added bare and json outputs to license command

## [1.10.0] - 2020-12-20
- Added README information about Python 2.7 workaround
- Adjusted some pricing information
- Fixed MacOS binary build through AppVeyor
- Added the ability to check packages licenses (requires a premium PyUp subscription)

## [1.9.0] - 2020-04-27
- Dropped Python 2.7 support, requiring Python 3.5+
- Binary adjustments and enhancements on top of reported vulnerability
- Using tox to help with local tests against different Python versions

## [1.8.7] - 2020-03-10
- Fixed a hidden import caused the binary to produce errors on Linux.

## [1.8.6] - 2020-03-10
- Safety is now available as a binary release for macOS, Windows and Linux.

## [1.8.5] - 2019-02-04
- Wrap words in full report (Thanks @mgedmin)
- Added Dockerfile and readme instructions (Thanks @ayeks)
- Remove API dependency on pip (Thanks @benjaminp)

## [1.8.4] - 2018-08-03
- Update cryptography dependency from version 1.9 to version 2.3 due to security vulnerability

## [1.8.3b] - 2018-07-24
- Allows both unicode and non-unicode type encoding when parsing requriment files

## [1.8.2] - 2018-07-10
- Fixed unicode error

## [1.8.1] - 2018-04-06
- Fixed a packaging error with the dparse dependency

## [1.8.0] - 2018-04-05
- Safety now support pip 10

## [1.7.0] - 2018-02-03
- Safety now shows a filename if it finds an unpinned requirement. Thanks @nnadeau
- Removed official support for Python 2.6 and Python 3.3. Thanks @nnadeau

## [1.6.1] - 2017-10-20
- Fixed an error that caused the CLI to fail on requirement files/stdin.

## [1.6.0] - 2017-10-20
- Added an indicator which DB is currently used
- Added a package count how many packages have been checked
- Allow multiple version of the same library. Thanks @thatarchguy

## [1.5.1] - 2017-07-20
- Fixed an error on unpinned VCS requirements. This is a regression, see https://github.com/pyupio/safety/issues/72

## [1.5.0] - 2017-07-19
- Internal refactoring. Removed dependency on setuptools and switched to the new dparse library.

## [1.4.1] - 2017-07-04
- Fixed a bug where absence of ``stty`` was causing a traceback in ``safety
  check`` on Python 2.7 for Windows.

## [1.4.0] - 2017-04-21
- Added the ability to ignore one (or multiple) vulnerabilities by ID via the `--ignore`/`-i` flag.

## [1.3.0] - 2017-04-21
- Added `--bare` output format.
- Added a couple of help text to the command line interface.
- Fixed a bug that caused requirement files with unpinned dependencies to fail when using
 a recent setuptools release.

## [1.2.0] - 2017-04-06
- Added JSON as an output format. Use it with the `--json` flag. Thanks @Stype.

## [1.1.1] - 2017-03-27
- Fixed terminal size detection when fed via stdin.

## [1.1.0] - 2017-03-23
- Compatibility release. Safety should now run on macOs, Linux and Windows with Python 2.7, 3.3-3.6.
 Python 2.6 support is available on a best-effort basis on Linux.

## [1.0.2] - 2017-03-23
- Fixed another error on Python 2. The fallback function for get_terminal_size wasn't working correctly.

## [1.0.1] - 2017-03-23
- Fixed an error on Python 2, FileNotFoundError was introduced in Python 3.

## [1.0.0] - 2017-03-22
- Added terminal size detection. Terminals with fewer than 80 columns should now display nicer reports.
- Added an option to load the database from the filesystem or a mirror that's reachable via http(s).
 This can be done by using the --db flag.
- Added an API Key option that uses pyup.io's vulnerability database.
- Added an option to cache the database locally for 2 hours. The default still is to not use the cache. Use the --cache flag.


## [0.6.0] - 2017-03-10
- Made the requirements parser more robust. The parser should no longer fail on editable requirements
  and requirements that are supplied by package URL.
- Running safety requires setuptools >= 16

## [0.5.1] - 2016-11-08
- Fixed a bug where not all requirement files were read correctly.

## [0.5.0] - 2016-11-08
- Added option to read requirements from files.

## [0.4.0] - 2016-11-07
- Filter out non-requirements when reading from stdin.

## [0.3.0] - 2016-10-28
- Added option to read from stdin.

## [0.2.2] - 2016-10-21
- Fix import errors on python 2.6 and 2.7.

## [0.2.1] - 2016-10-21
- Fix packaging bug.

## [0.2.0] - 2016-10-20
- Releasing first prototype.

## [0.1.0] - 2016-10-19
- First release on PyPI.<|MERGE_RESOLUTION|>--- conflicted
+++ resolved
@@ -5,12 +5,8 @@
 The format is partly based on [Keep a Changelog](https://keepachangelog.com/en/1.0.0/),
 and this project adheres to [Semantic Versioning](https://semver.org/spec/v2.0.0.html) and [PEP 440](https://peps.python.org/pep-0440/)
 
-<<<<<<< HEAD
-## [Development]
+## [Unreleased] 2.4.0.dev
 - Add support for coma separated ignore (--ignore=123,456) on top of existing --ignore=123 --ignore=456
-=======
-## [Unreleased] 2.4.0.dev
->>>>>>> 87000ca8
 
 ## [2.3.5] - 2022-12-08
 - Pinned packaging dependency to a compatible range.
